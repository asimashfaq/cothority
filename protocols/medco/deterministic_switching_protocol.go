package medco

import (
	"errors"
	"github.com/dedis/cothority/lib/dbg"
	"github.com/dedis/cothority/lib/network"
	"github.com/dedis/cothority/lib/sda"
	. "github.com/dedis/cothority/services/medco/structs"
	"github.com/dedis/crypto/abstract"
)

const DETERMINISTIC_SWITCHING_PROTOCOL_NAME = "DeterministicSwitching"

func init() {
	network.RegisterMessageType(DeterministicSwitchedMessage{})
	network.RegisterMessageType(CipherText{})
	network.RegisterMessageType(CipherVector{})
	sda.ProtocolRegisterName(DETERMINISTIC_SWITCHING_PROTOCOL_NAME, NewDeterministSwitchingProtocol)
}

type DeterministicSwitchedMessage struct {
	Data                  map[TempID]CipherVector
	OriginalEphemeralKeys map[TempID][]abstract.Point
	Proof                 map[TempID][]CompleteProof
}

type DeterministicSwitchedStruct struct {
	*sda.TreeNode
	DeterministicSwitchedMessage
}

type DeterministicSwitchingProtocol struct {
	*sda.TreeNodeInstance

	// Protocol feedback channel
	FeedbackChannel chan map[TempID]DeterministCipherVector

	// Protocol communication channels
	PreviousNodeInPathChannel chan DeterministicSwitchedStruct

	// Protocol state data
	nextNodeInCircuit *sda.TreeNode
	TargetOfSwitch    *map[TempID]CipherVector
	SurveyPHKey       *abstract.Secret
	originalEphemKeys map[TempID][]abstract.Point
}

func NewDeterministSwitchingProtocol(n *sda.TreeNodeInstance) (sda.ProtocolInstance, error) {
	deterministicSwitchingProtocol := &DeterministicSwitchingProtocol{
		TreeNodeInstance: n,
		FeedbackChannel:  make(chan map[TempID]DeterministCipherVector),
	}

	if err := deterministicSwitchingProtocol.RegisterChannel(&deterministicSwitchingProtocol.PreviousNodeInPathChannel); err != nil {
		return nil, errors.New("couldn't register data reference channel: " + err.Error())
	}

	var i int
	var node *sda.TreeNode
	var nodeList = n.Tree().List()
	for i, node = range nodeList {
		if n.TreeNode().Equal(node) {
			deterministicSwitchingProtocol.nextNodeInCircuit = nodeList[(i+1)%len(nodeList)]
			break
		}
	}

	return deterministicSwitchingProtocol, nil
}

// Starts the protocol
func (p *DeterministicSwitchingProtocol) Start() error {
	if p.TargetOfSwitch == nil {
		return errors.New("No map given as deterministic switching target.")
	}
	if p.SurveyPHKey == nil {
		return errors.New("No PH key given.")
	}

	dbg.Lvl1(p.Entity(), "started a Deterministic Switching Protocol (", len(*p.TargetOfSwitch), "rows )")

	p.originalEphemKeys = make(map[TempID][]abstract.Point, len(*p.TargetOfSwitch))

	for k := range *p.TargetOfSwitch {
		p.originalEphemKeys[k] = make([]abstract.Point, len((*p.TargetOfSwitch)[k]))
		for i, c := range (*p.TargetOfSwitch)[k] {
			p.originalEphemKeys[k][i] = c.K
		}
	}
	p.sendToNext(&DeterministicSwitchedMessage{*p.TargetOfSwitch,
		p.originalEphemKeys,
		map[TempID][]CompleteProof{}})

	return nil
}

// Dispatch is an infinite loop to handle messages from channels
func (p *DeterministicSwitchingProtocol) Dispatch() error {

	deterministicSwitchingTarget := <-p.PreviousNodeInPathChannel

	origEphemKeys := deterministicSwitchingTarget.OriginalEphemeralKeys

<<<<<<< HEAD
=======
	if p.SurveyPHKey == nil {
		dbg.LLvl1(p, " does not have any PH key, will use 1")
		temp := (suite.Secret().One())
		p.SurveyPHKey = &temp
	}

>>>>>>> e5d8d5a7
	length := len(deterministicSwitchingTarget.DeterministicSwitchedMessage.Proof)
	newProofs := map[TempID][]CompleteProof{}
	for k, v := range deterministicSwitchingTarget.Data {
		if PROOF {
			if length != 0 {
				SwitchCheckMapProofs(deterministicSwitchingTarget.DeterministicSwitchedMessage.Proof)
			}
		}
		//dbg.LLvl1(*p.SurveyPHKey)
		schemeSwitchNewVec := v.SwitchToDeterministicNoReplace(p.Suite(), p.Private(), *p.SurveyPHKey)
		if PROOF {
			dbg.LLvl1("proofs creation")
			newProofs[k] = VectSwitchSchemeProof(p.Suite(), p.Private(), *p.SurveyPHKey, origEphemKeys[k], v, schemeSwitchNewVec)

		}
		deterministicSwitchingTarget.Data[k] = schemeSwitchNewVec
	}

	deterministicSwitchingTarget.Proof = newProofs

	if p.IsRoot() {
		deterministicSwitchedData := make(map[TempID]DeterministCipherVector, len(deterministicSwitchingTarget.Data))
		for k, v := range deterministicSwitchingTarget.Data {
			deterministicSwitchedData[k] = make(DeterministCipherVector, len(v))
			for i, c := range v {
				deterministicSwitchedData[k][i] = DeterministCipherText{c.C}
			}
		}
		dbg.Lvl1(p.Entity(), "completed deterministic switching (", len(deterministicSwitchedData),"row )")
		p.FeedbackChannel <- deterministicSwitchedData
	} else {
		dbg.Lvl1(p.Entity(), "carried on deterministic switching.")
		p.sendToNext(&deterministicSwitchingTarget.DeterministicSwitchedMessage)
	}

	return nil
}

// Sends the message msg to the next node in the circuit based on the next TreeNode in Tree.List() If not visited yet.
// If the message already visited the next node, doesn't send and returns false. Otherwise, return true.
func (p *DeterministicSwitchingProtocol) sendToNext(msg interface{}) {
	err := p.SendTo(p.nextNodeInCircuit, msg)
	if err != nil {
		dbg.Lvl1("Had an error sending a message: ", err)
	}
}<|MERGE_RESOLUTION|>--- conflicted
+++ resolved
@@ -101,15 +101,6 @@
 
 	origEphemKeys := deterministicSwitchingTarget.OriginalEphemeralKeys
 
-<<<<<<< HEAD
-=======
-	if p.SurveyPHKey == nil {
-		dbg.LLvl1(p, " does not have any PH key, will use 1")
-		temp := (suite.Secret().One())
-		p.SurveyPHKey = &temp
-	}
-
->>>>>>> e5d8d5a7
 	length := len(deterministicSwitchingTarget.DeterministicSwitchedMessage.Proof)
 	newProofs := map[TempID][]CompleteProof{}
 	for k, v := range deterministicSwitchingTarget.Data {
