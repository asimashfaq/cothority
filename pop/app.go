--- conflicted
+++ resolved
@@ -16,10 +16,7 @@
 	"os"
 	"path"
 	"path/filepath"
-<<<<<<< HEAD
 	"strconv"
-=======
->>>>>>> 94f14bc5
 	"strings"
 
 	"github.com/dedis/cothority"
@@ -43,7 +40,6 @@
 	"github.com/dedis/onet/cfgpath"
 	"github.com/dedis/onet/log"
 	"github.com/dedis/onet/network"
-	"gopkg.in/urfave/cli.v1"
 )
 
 func init() {
@@ -1144,16 +1140,7 @@
 }
 
 // write saves the config to the given file.
-<<<<<<< HEAD
 func (cfg *Config) write() error {
-=======
-func (cfg *Config) write() {
-	dir := filepath.Dir(cfg.name)
-	err := os.MkdirAll(dir, 0770)
-	if err != nil {
-		log.ErrFatal(err)
-	}
->>>>>>> 94f14bc5
 	buf, err := network.Marshal(cfg)
 	if err != nil {
 		return err
