.idea
test_data
simul/platform/deterlab/build
simul/platform/deterlab/remote/*
simul/platform/deterlab/deter.toml
simul/platform/localhost/*
simul/platform/localhost
simul/matplotlib/*csv
simul/simul
lib/sda/testdata
*.pyc
<<<<<<< HEAD
*.iml
.DS_Store
=======
.DS_Store
*.iml
>>>>>>> 7cb86680
<|MERGE_RESOLUTION|>--- conflicted
+++ resolved
@@ -9,10 +9,6 @@
 simul/simul
 lib/sda/testdata
 *.pyc
-<<<<<<< HEAD
-*.iml
-.DS_Store
-=======
 .DS_Store
 *.iml
->>>>>>> 7cb86680
+.DS_Store