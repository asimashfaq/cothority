package sign

import (
	"bytes"
	"crypto/cipher"
	"encoding/binary"
	"errors"
	"hash/fnv"
	"math/rand"
	"strconv"
	"sync"
	"sync/atomic"
	"time"

	"golang.org/x/net/context"

	log "github.com/Sirupsen/logrus"
	dbg "github.com/dedis/cothority/lib/debug_lvl"

	"github.com/dedis/cothority/lib/coconet"
	"github.com/dedis/cothority/lib/hashid"
	"github.com/dedis/cothority/lib/logutils"
	"github.com/dedis/cothority/lib/proof"
	"github.com/dedis/crypto/abstract"
)

type Type int // used by other modules as coll_sign.Type

const (
// Default Signature involves creating Merkle Trees
	MerkleTree = iota
// Basic Signature removes all Merkle Trees
// Collective public keys are still created and can be used
	PubKey
// Basic Signature on aggregated votes
	Voter
)

var _ Signer = &Node{}

type Node struct {
	coconet.Host

												  // Signing Node will Fail at FailureRate probability
	FailureRate         int
	FailAsRootEvery     int
	FailAsFollowerEvery int

	randmu              sync.Mutex
	Rand                *rand.Rand

	Type                Type
	Height              int

	HostList            []string

	suite               abstract.Suite
	PubKey              abstract.Point            // long lasting public key
	PrivKey             abstract.Secret           // long lasting private key

	nRounds             int
	Rounds              map[int]*Round
	Round               int                       // *only* used by Root( by annoucer)
	RoundTypes          []RoundType
	roundmu             sync.Mutex
	LastSeenRound       int                       // largest round number I have seen
	RoundsAsRoot        int                       // latest continuous streak of rounds with sn root

<<<<<<< HEAD
	AnnounceLock        sync.Mutex
	AnnounceFunc        AnnounceFunc
	CommitFunc          CommitFunc
	DoneFunc            DoneFunc
=======
	AnnounceLock     sync.Mutex
	OnAnnounceFunc   OnAnnounceFunc
	RoundMessageFunc RoundMessageFunc
	CommitFunc       CommitFunc
	OnDoneFunc       OnDoneFunc
>>>>>>> f425149c

												  // NOTE: reuse of channels via round-number % Max-Rounds-In-Mermory can be used
	roundLock           sync.RWMutex
	Message             []byte                    // for testing purposes
	peerKeys            map[string]abstract.Point // map of all peer public keys

	closed              chan error                // error sent when connection closed
	Isclosed            bool
	done                chan int                  // round number sent when round done
	commitsDone         chan int                  // round number sent when announce/commit phase done

	RoundsPerView       int
												  // "root" or "regular" are sent on this channel to
												  // notify the maker of the sn what role sn plays in the new view
	viewChangeCh        chan string
	ChangingView        bool                      // TRUE if node is currently engaged in changing the view
	viewmu              sync.Mutex
	ViewNo              int

	timeout             time.Duration
	timeLock            sync.RWMutex

	hbLock              sync.Mutex
	heartbeat           *time.Timer

												  // ActionsLock sync.Mutex
												  // Actions     []*VoteRequest

	VoteLog             *VoteLog                  // log of all confirmed votes, useful for replay
	LastSeenVote        int64                     // max of all Highest Votes we've seen, and our last commited vote
	LastAppliedVote     int64                     // last vote we have committed to our log

	Actions             map[int][]*Vote

												  // These are stored during the challenge phase so that they can
												  // be sent to the client during the SignatureBroadcast
	Proof               proof.Proof
	MTRoot              hashid.HashId             // the very root of the big Merkle Tree
	Messages            int                       // Number of messages to be signed received
	MessagesInRun       int                       // Total number of messages since start of run

	PeerStatus          StatusReturnMessage       // Actual status of children peers
	PeerStatusRcvd      int                       // How many peers sent status
}

// Start listening for messages coming from parent(up)
func (sn *Node) Listen() error {
	if sn.Pool() == nil {
		sn.GenSetPool()
	}
	err := sn.getMessages()
	return err
}

// func (sn *Node) CheckRoundTypes(rts []RoundType) error {
// 	if len(rts) != len(sn.RoundTypes)
// 	for i := range sn.RoundTypes {
//
//
// 	}
// }
//
func (sn *Node) printRoundTypes() {
	sn.roundmu.Lock()
	defer sn.roundmu.Unlock()
	for i, rt := range sn.RoundTypes {
		if i > sn.LastSeenRound {
			break
		}
		log.Println("Round", i, "type", rt.String())
	}
}

func (sn *Node) Close() {
	// sn.printRoundTypes()
	sn.hbLock.Lock()
	if sn.heartbeat != nil {
		sn.heartbeat.Stop()
		sn.heartbeat = nil
		dbg.Lvl4("after close", sn.Name(), "has heartbeat=", sn.heartbeat)
	}
	if !sn.Isclosed {
		close(sn.closed)
		dbg.Lvl4("signing node: closing:", sn.Name())
		sn.Host.Close()
	}
	dbg.Lvl3("Closed connection")
	sn.Isclosed = true
	sn.hbLock.Unlock()
}

func (sn *Node) ViewChangeCh() chan string {
	return sn.viewChangeCh
}

func (sn *Node) Hostlist() []string {
	return sn.HostList
}

// Returns name of node who should be the root for the next view
// round robin is used on the array of host names to determine the next root
func (sn *Node) RootFor(view int) string {
	// log.Println(sn.Name(), "ROOT FOR", view)
	var hl []string
	if view == 0 {
		hl = sn.HostListOn(view)
	} else {
		// we might not have the host list for current view
		// safer to use the previous view's hostlist, always
		hl = sn.HostListOn(view - 1)
	}
	return hl[view % len(hl)]
}

func (sn *Node) SetFailureRate(v int) {
	sn.FailureRate = v
}

func (sn *Node) RegisterCommitFunc(cf CommitFunc) {
	sn.CommitFunc = cf
}

func (sn *Node) RegisterOnDoneFunc(df OnDoneFunc) {
	sn.OnDoneFunc = df
}

func (sn *Node) RegisterRoundMessageFunc(rm RoundMessageFunc) {
	sn.RoundMessageFunc = rm
}

func (sn *Node) logFirstPhase(firstRoundTime time.Duration) {
	log.WithFields(log.Fields{
		"file":  logutils.File(),
		"type":  "root_announce",
		"round": sn.nRounds,
		"time":  firstRoundTime,
	}).Info("done with root announce round " + strconv.Itoa(sn.nRounds))
}

func (sn *Node) logSecondPhase(secondRoundTime time.Duration) {
	log.WithFields(log.Fields{
		"file":  logutils.File(),
		"type":  "root_challenge second",
		"round": sn.nRounds,
		"time":  secondRoundTime,
	}).Info("done with root challenge round " + strconv.Itoa(sn.nRounds))
}

func (sn *Node) logTotalTime(totalTime time.Duration) {
	log.WithFields(log.Fields{
		"file":  logutils.File(),
		"type":  "root_challenge total",
		"round": sn.nRounds,
		"time":  totalTime,
	}).Info("done with root challenge round " + strconv.Itoa(sn.nRounds))
}

var MAX_WILLING_TO_WAIT time.Duration = 50 * time.Second

var ChangingViewError error = errors.New("In the process of changing view")

func (sn *Node) RegisterOnAnnounceFunc(af OnAnnounceFunc) {
	sn.OnAnnounceFunc = af
}

func (sn *Node) StartAnnouncement(am *AnnouncementMessage) error {
	sn.AnnounceLock.Lock()
	defer sn.AnnounceLock.Unlock()

	// notify upstream of announcement
	if sn.OnAnnounceFunc != nil {
		sn.OnAnnounceFunc(am)
	}

	dbg.Lvl2("root", sn.Name(), "starting announcement round for round: ", sn.nRounds, "on view", sn.ViewNo)

	/*
		first := time.Now()
		total := time.Now()
		var firstRoundTime time.Duration
		var totalTime time.Duration
	*/

	ctx, cancel := context.WithTimeout(context.Background(), MAX_WILLING_TO_WAIT)
	var cancelederr error
	go func() {
		var err error
		if am.Vote != nil {
			err = sn.Propose(am.Vote.View, am, "")
		} else {
			// Launch the announcement process
			err = sn.Announce(sn.ViewNo, am)
		}

		if err != nil {
			log.Errorln(err)
			cancelederr = err
			cancel()
		}
	}()

	// 1st Phase succeeded or connection error
	select {
	case _ = <-sn.commitsDone:
	// log time it took for first round to complete
	//firstRoundTime = time.Since(first)
	//sn.logFirstPhase(firstRoundTime)
		break
	case <-sn.closed:
		return errors.New("closed")
	case <-ctx.Done():
		log.Errorln(ctx.Err())
		if ctx.Err() == context.Canceled {
			return cancelederr
		}
		return errors.New("Really bad. Round did not finish commit phase and did not report network errors.")
	}

	// 2nd Phase succeeded or connection error
	select {
	case _ = <-sn.done:
	// log time it took for second round to complete
	//totalTime = time.Since(total)
	//sn.logSecondPhase(totalTime - firstRoundTime)
	//sn.logTotalTime(totalTime)
		return nil
	case <-sn.closed:
		return errors.New("closed")
	case <-ctx.Done():
		log.Errorln(ctx.Err())
		if ctx.Err() == context.Canceled {
			return cancelederr
		}
		return errors.New("Really bad. Round did not finish response phase and did not report network errors.")
	}
}

func (sn *Node) StartVotingRound(v *Vote) error {
	log.Println(sn.Name(), "start voting round")
	sn.nRounds = sn.LastSeenRound

	// during view changes, only accept view change related votes
	if sn.ChangingView && v.Vcv == nil {
		log.Println(sn.Name(), "start signing round: changingViewError")
		return ChangingViewError
	}

	sn.nRounds++
	v.Round = sn.nRounds
	v.Index = int(atomic.LoadInt64(&sn.LastSeenVote)) + 1
	v.Count = &Count{}
	v.Confirmed = false
	// only default fill-in view numbers when not prefilled
	if v.View == 0 {
		v.View = sn.ViewNo
	}
	if v.Av != nil && v.Av.View == 0 {
		v.Av.View = sn.ViewNo + 1
	}
	if v.Rv != nil && v.Rv.View == 0 {
		v.Rv.View = sn.ViewNo + 1
	}
	if v.Vcv != nil && v.Vcv.View == 0 {
		v.Vcv.View = sn.ViewNo + 1
	}
	return sn.StartAnnouncement(
		&AnnouncementMessage{Message: []byte("vote round"), Round: sn.nRounds, Vote: v})
}

func (sn *Node) StartSigningRound() error {
	sn.nRounds = sn.LastSeenRound

	// report view is being change, and sleep before retrying
	sn.viewmu.Lock()
	if sn.ChangingView {
		log.Println(sn.Name(), "start signing round: changingViewError")
		sn.viewmu.Unlock()
		return ChangingViewError
	}
	sn.viewmu.Unlock()

	sn.nRounds++
	// Adding timestamp
	var b bytes.Buffer
	if sn.RoundMessageFunc != nil {
		b.Write(sn.RoundMessageFunc(sn.nRounds))
	} else {
		ts := time.Now().UTC()
		binary.Write(&b, binary.LittleEndian, ts.Unix())
	}
	return sn.StartAnnouncement(
		&AnnouncementMessage{Message: b.Bytes(), Round: sn.nRounds})
}

func NewNode(hn coconet.Host, suite abstract.Suite, random cipher.Stream) *Node {
	sn := &Node{Host: hn, suite: suite}
	msgSuite = suite
	sn.PrivKey = suite.Secret().Pick(random)
	sn.PubKey = suite.Point().Mul(nil, sn.PrivKey)

	sn.peerKeys = make(map[string]abstract.Point)
	sn.Rounds = make(map[int]*Round)

	sn.closed = make(chan error, 20)
	sn.done = make(chan int, 10)
	sn.commitsDone = make(chan int, 10)
	sn.viewChangeCh = make(chan string, 0)

	sn.FailureRate = 0
	h := fnv.New32a()
	h.Write([]byte(hn.Name()))
	seed := h.Sum32()
	sn.Rand = rand.New(rand.NewSource(int64(seed)))
	sn.Host.SetSuite(suite)
	sn.VoteLog = NewVoteLog()
	sn.Actions = make(map[int][]*Vote)
	sn.RoundsPerView = 0
	return sn
}

// Create new signing node that incorporates a given private key
func NewKeyedNode(hn coconet.Host, suite abstract.Suite, PrivKey abstract.Secret) *Node {
	sn := &Node{Host: hn, suite: suite, PrivKey: PrivKey}
	sn.PubKey = suite.Point().Mul(nil, sn.PrivKey)

	msgSuite = suite
	sn.peerKeys = make(map[string]abstract.Point)
	sn.Rounds = make(map[int]*Round)

	sn.closed = make(chan error, 20)
	sn.done = make(chan int, 10)
	sn.commitsDone = make(chan int, 10)
	sn.viewChangeCh = make(chan string, 0)

	sn.FailureRate = 0
	h := fnv.New32a()
	h.Write([]byte(hn.Name()))
	seed := h.Sum32()
	sn.Rand = rand.New(rand.NewSource(int64(seed)))
	sn.Host.SetSuite(suite)
	sn.VoteLog = NewVoteLog()
	sn.Actions = make(map[int][]*Vote)
	sn.RoundsPerView = 0
	return sn
}

func (sn *Node) ShouldIFail(phase string) bool {
	if sn.FailureRate > 0 {
		// If we were manually set to always fail
		if sn.Host.(*coconet.FaultyHost).IsDead() ||
		sn.Host.(*coconet.FaultyHost).IsDeadFor(phase) {
			// log.Println(sn.Name(), "dead for "+phase)
			return true
		}

		// If we were only given a probability of failing
		if p := sn.Rand.Int() % 100; p < sn.FailureRate {
			// log.Println(sn.Name(), "died for "+phase, "p", p, "with prob ", sn.FailureRate)
			return true
		}

	}

	return false
}

func (sn *Node) AddPeer(conn string, PubKey abstract.Point) {
	sn.Host.AddPeers(conn)
	sn.peerKeys[conn] = PubKey
}

func (sn *Node) Suite() abstract.Suite {
	return sn.suite
}

func (sn *Node) Done() chan int {
	return sn.done
}

func (sn *Node) LastRound() int {
	sn.roundmu.Lock()
	lsr := sn.LastSeenRound
	sn.roundmu.Unlock()
	return lsr
}

func (sn *Node) SetLastSeenRound(round int) {
	sn.LastSeenRound = round
}

func (sn *Node) CommitedFor(round *Round) bool {
	sn.roundLock.RLock()
	defer sn.roundLock.RUnlock()

	if round.Log.v != nil {
		return true
	}
	return false
}

// Cast on vote for Vote
func (sn *Node) AddVotes(Round int, v *Vote) {
	if v == nil {
		return
	}

	round := sn.Rounds[Round]
	cv := round.Vote.Count
	vresp := &VoteResponse{Name: sn.Name()}

	// accept what admin requested with x% probability
	// TODO: replace with non-probabilistic approach, maybe callback
	forProbability := 100
	sn.randmu.Lock()
	if p := sn.Rand.Int() % 100; p < forProbability {
		cv.For += 1
		vresp.Accepted = true
	} else {
		cv.Against += 1
	}
	sn.randmu.Unlock()

	// log.Infoln(sn.Name(), "added votes. for:", cv.For, "against:", cv.Against)

	// Generate signature on Vote with OwnVote *counted* in
	b, err := v.MarshalBinary()
	if err != nil {
		log.Fatal("Marshal Binary on Counted Votes failed")
	}
	rand := sn.suite.Cipher([]byte(sn.Name() + strconv.Itoa(Round)))
	vresp.Sig = ElGamalSign(sn.suite, rand, b, sn.PrivKey)

	// Add VoteResponse to Votes
	v.Count.Responses = append(v.Count.Responses, vresp)
	round.Vote = v
}

func intToByteSlice(Round int) []byte {
	buf := new(bytes.Buffer)
	binary.Write(buf, binary.LittleEndian, Round)
	return buf.Bytes()
}

// *only* called by root node
func (sn *Node) SetAccountableRound(Round int) {
	// Create my back link to previous round
	sn.SetBackLink(Round)

	h := sn.suite.Hash()
	h.Write(intToByteSlice(Round))
	h.Write(sn.Rounds[Round].BackLink)
	sn.Rounds[Round].AccRound = h.Sum(nil)

	// here I could concatenate sn.Round after the hash for easy keeping track of round
	// todo: check this
}

func (sn *Node) UpdateTimeout(t ...time.Duration) {
	if len(t) > 0 {
		sn.SetTimeout(t[0])
	} else {
		tt := time.Duration(sn.Height) * sn.DefaultTimeout() + sn.DefaultTimeout()
		sn.SetTimeout(tt)
	}
}

func (sn *Node) SetBackLink(Round int) {
	prevRound := Round - 1
	sn.Rounds[Round].BackLink = hashid.HashId(make([]byte, hashid.Size))
	if prevRound >= FIRST_ROUND {
		// My Backlink = Hash(prevRound, sn.Rounds[prevRound].BackLink, sn.Rounds[prevRound].MTRoot)
		h := sn.suite.Hash()
		if sn.Rounds[prevRound] == nil {
			log.Errorln(sn.Name(), "not setting back link")
			return
		}
		h.Write(intToByteSlice(prevRound))
		h.Write(sn.Rounds[prevRound].BackLink)
		h.Write(sn.Rounds[prevRound].MTRoot)
		sn.Rounds[Round].BackLink = h.Sum(nil)
	}
}

func (sn *Node) GenSetPool() {
	var p sync.Pool
	p.New = NewSigningMessage
	sn.SetPool(&p)
}

func (sn *Node) SetTimeout(t time.Duration) {
	sn.timeLock.Lock()
	sn.timeout = t
	sn.timeLock.Unlock()
}

func (sn *Node) Timeout() time.Duration {
	sn.timeLock.RLock()
	t := sn.timeout
	sn.timeLock.RUnlock()
	return t
}

func (sn *Node) DefaultTimeout() time.Duration {
	return 5000 * time.Millisecond
}<|MERGE_RESOLUTION|>--- conflicted
+++ resolved
@@ -66,18 +66,11 @@
 	LastSeenRound       int                       // largest round number I have seen
 	RoundsAsRoot        int                       // latest continuous streak of rounds with sn root
 
-<<<<<<< HEAD
-	AnnounceLock        sync.Mutex
-	AnnounceFunc        AnnounceFunc
-	CommitFunc          CommitFunc
-	DoneFunc            DoneFunc
-=======
 	AnnounceLock     sync.Mutex
 	OnAnnounceFunc   OnAnnounceFunc
 	RoundMessageFunc RoundMessageFunc
 	CommitFunc       CommitFunc
 	OnDoneFunc       OnDoneFunc
->>>>>>> f425149c
 
 												  // NOTE: reuse of channels via round-number % Max-Rounds-In-Mermory can be used
 	roundLock           sync.RWMutex
