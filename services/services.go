--- conflicted
+++ resolved
@@ -1,13 +1,7 @@
 package services
 
-<<<<<<< HEAD
 import (
 	// Importing the services so they register their services to SDA
 	// automatically when importing github.com/dedis/cothority/services
-	_ "github.com/dedis/cothority/services/cosi"
 	_ "github.com/dedis/cothority/services/status"
-)
-=======
-// Importing the services so they register their services to SDA
-// automatically when importing github.com/dedis/cothority/services
->>>>>>> ed19745a
+)