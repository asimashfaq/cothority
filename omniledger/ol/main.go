package main

import (
	"errors"
	"fmt"
	"io"
	"io/ioutil"
	"os"
	"path/filepath"
	"time"

	"github.com/dedis/cothority"
	"github.com/dedis/cothority/omniledger/darc"
	ol "github.com/dedis/cothority/omniledger/service"
	"github.com/dedis/onet"
	"github.com/dedis/onet/app"
	"github.com/dedis/onet/cfgpath"
	"github.com/dedis/onet/log"
	"github.com/dedis/onet/network"
	"gopkg.in/urfave/cli.v1"
)

var cmds = cli.Commands{
	{
		Name:    "create",
		Usage:   "create a ledger",
		Aliases: []string{"c"},
		Flags: []cli.Flag{
			cli.StringFlag{
				Name:  "roster, r",
				Usage: "the roster of the cothority that will host the ledger",
			},
			cli.DurationFlag{
				Name:  "interval, i",
				Usage: "the block interval for this ledger",
				Value: 5 * time.Second,
			},
		},
		Action: create,
	},
	{
		Name:    "show",
		Usage:   "show the config, contact OmniLedger to get Genesis Darc ID",
		Aliases: []string{"s"},
		Flags: []cli.Flag{
			cli.StringFlag{
				Name:   "ol",
				EnvVar: "OL",
				Usage:  "the OmniLedger config to use",
			},
		},
		Action: show,
	},
	{
		Name:    "add",
		Usage:   "add a rule and signer to the base darc",
		Aliases: []string{"a"},
		Flags: []cli.Flag{
			cli.StringFlag{
				Name:   "ol",
				EnvVar: "OL",
				Usage:  "the OmniLedger config to use",
			},
			cli.StringFlag{
				Name:  "identity",
				Usage: "the identity of the signer who will be allowed to access the contract (e.g. ed25519:a35020c70b8d735...0357))",
			},
		},
		Action: add,
	},
}

var cliApp = cli.NewApp()
var configPath = ""

// getDataPath is a function pointer so that tests can hook and modify this.
var getDataPath = cfgpath.GetDataPath

func init() {
	cliApp.Name = "ol"
	cliApp.Usage = "Create OmniLedger ledgers and grant access to them."
	cliApp.Version = "0.1"
	cliApp.Commands = cmds
	cliApp.Flags = []cli.Flag{
		cli.IntFlag{
			Name:  "debug, d",
			Value: 0,
			Usage: "debug-level: 1 for terse, 5 for maximal",
		},
		cli.StringFlag{
			Name:  "config, c",
			Value: "",
			Usage: "path to configuration-directory",
		},
	}
	cliApp.Before = func(c *cli.Context) error {
		log.SetDebugVisible(c.Int("debug"))
		configPath = c.String("config")
		if configPath == "" {
			configPath = getDataPath(cliApp.Name)
		}
		return nil
	}
}

func main() {
	log.ErrFatal(cliApp.Run(os.Args))
}

func create(c *cli.Context) error {
	fn := c.String("roster")
	if fn == "" {
		return errors.New("--roster flag is required")
	}

	in, err := os.Open(fn)
	if err != nil {
		return fmt.Errorf("Could not open roster %v: %v", fn, err)
	}
	r, err := readRoster(in)
	if err != nil {
		return err
	}

	interval := c.Duration("interval")

	owner := darc.NewSignerEd25519(nil, nil)

	req, err := ol.DefaultGenesisMsg(ol.CurrentVersion, r, []string{"spawn:darc"}, owner.Identity())
	if err != nil {
		return err
	}
	req.BlockInterval = interval

	cl := onet.NewClient(cothority.Suite, ol.ServiceName)

	var resp ol.CreateGenesisBlockResponse
	err = cl.SendProtobuf(r.List[0], req, &resp)
	if err != nil {
		return err
	}

<<<<<<< HEAD
	cfg := &omniledger.Config{
		ID:          resp.Skipblock.SkipChainID(),
		Roster:      *r,
		OwnerID:     owner.Identity(),
		GenesisDarc: req.GenesisDarc,
=======
	cfg := &ol.Config{
		ID:      resp.Skipblock.SkipChainID(),
		Roster:  *r,
		OwnerID: owner.Identity(),
>>>>>>> 94f14bc5
	}
	fn, err = save(cfg)
	if err != nil {
		return err
	}

	err = saveKey(owner)
	if err != nil {
		return err
	}

	fmt.Fprintf(c.App.Writer, "Created OmniLedger with ID %x.\n", cfg.ID)
	fmt.Fprintf(c.App.Writer, "export OL=\"%v\"\n", fn)

	// For the tests to use.
	c.App.Metadata["OL"] = fn

	return err
}

func show(c *cli.Context) error {
	olArg := c.String("ol")
	if olArg == "" {
		return errors.New("--ol flag is required")
	}
	cl, err := ol.NewClientFromConfig(olArg)
	if err != nil {
		return err
	}

	cfg := &ol.Config{
		ID:     cl.ID,
		Roster: cl.Roster,
	}

	fmt.Fprintln(c.App.Writer, cfg)

	fmt.Fprintln(c.App.Writer)
	fmt.Fprintln(c.App.Writer, "Genesis Darc:")

	gd, err := cl.GetGenDarc()
	if err == nil {
		fmt.Fprintln(c.App.Writer, gd)
	} else {
		fmt.Fprintln(c.App.ErrWriter, "could not fetch darc:", err)
	}

	return err
}

func add(c *cli.Context) error {
	olArg := c.String("ol")
	if olArg == "" {
		return errors.New("--ol flag is required")
	}

	cl, err := ol.NewClientFromConfig(olArg)
	if err != nil {
		return err
	}

	signer, err := loadKey(cl.OwnerID)
	if err != nil {
		return err
	}

	arg := c.Args()
	if len(arg) == 0 {
		return errors.New("need the rule to add, e.g. spawn:contractName")
	}
	action := arg[0]

	identity := c.String("identity")
	if identity == "" {
		return errors.New("--identity flag is required")
	}

	d, err := cl.GetGenDarc()
	if err != nil {
		return err
	}

	d2 := d.Copy()
	d2.EvolveFrom(d)

	d2.Rules.AddRule(darc.Action(action), []byte(identity))

	d2Buf, err := d2.ToProto()
	if err != nil {
		return err
	}

	invoke := ol.Invoke{
		Command: "evolve",
		Args: []ol.Argument{
			ol.Argument{
				Name:  "darc",
				Value: d2Buf,
			},
		},
	}
	instr := ol.Instruction{
		InstanceID: ol.NewInstanceID(d2.GetBaseID()),
		Index:      0,
		Length:     1,
		Invoke:     &invoke,
		Signatures: []darc.Signature{
			darc.Signature{Signer: signer.Identity()},
		},
	}
	err = instr.SignBy(d2.GetBaseID(), *signer)
	if err != nil {
		return err
	}

	_, err = cl.AddTransactionAndWait(ol.ClientTransaction{
		Instructions: []ol.Instruction{instr},
	}, 10)
	if err != nil {
		return err
	}

	return nil
}

type configPrivate struct {
	Owner darc.Signer
}

func init() { network.RegisterMessages(&configPrivate{}) }

func readRoster(r io.Reader) (*onet.Roster, error) {
	group, err := app.ReadGroupDescToml(r)
	if err != nil {
		return nil, err
	}

	if len(group.Roster.List) == 0 {
		return nil, errors.New("empty roster")
	}
	return group.Roster, nil
}

func loadKey(id darc.Identity) (*darc.Signer, error) {
	// Find private key file.
	fn := fmt.Sprintf("key-%s.cfg", id)
	fn = filepath.Join(configPath, fn)
	return loadSigner(fn)
}

func loadSigner(fn string) (*darc.Signer, error) {
	buf, err := ioutil.ReadFile(fn)
	if err != nil {
		return nil, err
	}

	_, msg, err := network.Unmarshal(buf, cothority.Suite)
	if err != nil {
		return nil, err
	}
	return msg.(*darc.Signer), nil
}

<<<<<<< HEAD
func save(cfg *omniledger.Config) (string, error) {
	os.MkdirAll(configPath, 0755)
=======
func save(cfg *ol.Config) (string, error) {
	cfgDir := getDataPath(cliApp.Name)
	os.MkdirAll(cfgDir, 0755)
>>>>>>> 94f14bc5

	fn := fmt.Sprintf("ol-%x.cfg", cfg.ID)
	fn = filepath.Join(configPath, fn)

	buf, err := network.Marshal(cfg)
	if err != nil {
		return fn, err
	}
	err = ioutil.WriteFile(fn, buf, 0644)
	if err != nil {
		return fn, err
	}

	return fn, nil
}

func saveKey(signer darc.Signer) error {
	os.MkdirAll(configPath, 0755)

	fn := fmt.Sprintf("key-%s.cfg", signer.Identity())
	fn = filepath.Join(configPath, fn)

	// perms = 0400 because there is key material inside this file.
	f, err := os.OpenFile(fn, os.O_RDWR|os.O_CREATE, 0400)
	if err != nil {
		return fmt.Errorf("could not write %v: %v", fn, err)
	}

	buf, err := network.Marshal(&signer)
	if err != nil {
		return err
	}
	_, err = f.Write(buf)
	if err != nil {
		return err
	}
	return f.Close()
}

func rosterToServers(r *onet.Roster) []network.Address {
	out := make([]network.Address, len(r.List))
	for i := range r.List {
		out[i] = r.List[i].Address
	}
	return out
}<|MERGE_RESOLUTION|>--- conflicted
+++ resolved
@@ -17,7 +17,6 @@
 	"github.com/dedis/onet/cfgpath"
 	"github.com/dedis/onet/log"
 	"github.com/dedis/onet/network"
-	"gopkg.in/urfave/cli.v1"
 )
 
 var cmds = cli.Commands{
@@ -140,18 +139,11 @@
 		return err
 	}
 
-<<<<<<< HEAD
-	cfg := &omniledger.Config{
+	cfg := &ol.Config{
 		ID:          resp.Skipblock.SkipChainID(),
 		Roster:      *r,
 		OwnerID:     owner.Identity(),
 		GenesisDarc: req.GenesisDarc,
-=======
-	cfg := &ol.Config{
-		ID:      resp.Skipblock.SkipChainID(),
-		Roster:  *r,
-		OwnerID: owner.Identity(),
->>>>>>> 94f14bc5
 	}
 	fn, err = save(cfg)
 	if err != nil {
@@ -315,14 +307,8 @@
 	return msg.(*darc.Signer), nil
 }
 
-<<<<<<< HEAD
-func save(cfg *omniledger.Config) (string, error) {
+func save(cfg *ol.Config) (string, error) {
 	os.MkdirAll(configPath, 0755)
-=======
-func save(cfg *ol.Config) (string, error) {
-	cfgDir := getDataPath(cliApp.Name)
-	os.MkdirAll(cfgDir, 0755)
->>>>>>> 94f14bc5
 
 	fn := fmt.Sprintf("ol-%x.cfg", cfg.ID)
 	fn = filepath.Join(configPath, fn)
